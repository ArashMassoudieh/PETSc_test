--- conflicted
+++ resolved
@@ -16,11 +16,7 @@
 int main(int argc, char** argv) {
     PETScInit petsc(argc, argv);
 
-<<<<<<< HEAD
-    Grid2D g(30,10,3,1);
-=======
     Grid2D g(600,200,3,1);
->>>>>>> f0d57a02
     PetscLogDouble t_total0, t_total1, t_asm0, t_asm1, t_solve0, t_solve1;
     g.makeGaussianFieldSGS("K_normal_score",0.5,0.1,10);
     PetscTime(&t_asm0);
